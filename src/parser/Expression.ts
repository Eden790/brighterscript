--- conflicted
+++ resolved
@@ -1,31 +1,19 @@
 /* eslint-disable no-bitwise */
-<<<<<<< HEAD
-import { Token, Identifier, TokenKind } from '../lexer';
-import { Block, CommentStatement, FunctionStatement } from './Statement';
-=======
 import type { Token, Identifier } from '../lexer';
 import { TokenKind } from '../lexer';
-import type { BrsType, BrsString, FunctionParameterExpression } from '../brsTypes';
-import { ValueKind } from '../brsTypes';
 import type { Block, CommentStatement, FunctionStatement } from './Statement';
->>>>>>> 5367b57c
 import { SourceNode } from 'source-map';
 import type { Range } from 'vscode-languageserver';
 import util from '../util';
 import type { TranspileState } from './TranspileState';
 import { ParseMode } from './Parser';
 import * as fileUrl from 'file-url';
-<<<<<<< HEAD
-import { walk, InternalWalkMode, WalkOptions, WalkVisitor } from '../astUtils/visitors';
-import { isCommentStatement, isEscapedCharCodeLiteralExpression, isLiteralExpression, isStringType, isVariableExpression } from '../astUtils/reflection';
-import { BscType } from '../types/BscType';
-import { DynamicType } from '../types/DynamicType';
-import { VoidType } from '../types/VoidType';
-=======
 import type { WalkOptions, WalkVisitor } from '../astUtils/visitors';
 import { walk, InternalWalkMode } from '../astUtils/visitors';
-import { isCommentStatement, isEscapedCharCodeLiteralExpression, isLiteralExpression, isVariableExpression } from '../astUtils/reflection';
->>>>>>> 5367b57c
+import { isCommentStatement, isEscapedCharCodeLiteralExpression, isLiteralExpression, isStringType, isVariableExpression } from '../astUtils/reflection';
+import { VoidType } from '../types/VoidType';
+import { DynamicType } from '../types/DynamicType';
+import type { BscType } from '../types/BscType';
 
 export type ExpressionVisitor = (expression: Expression, parent: Expression) => void;
 
