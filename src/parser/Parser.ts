--- conflicted
+++ resolved
@@ -73,12 +73,9 @@
     EscapedCharCodeLiteralExpression,
     TemplateStringQuasiExpression,
     TaggedTemplateStringExpression,
-<<<<<<< HEAD
-    SourceLiteralExpression, FunctionParameterExpression
-=======
     SourceLiteralExpression,
-    AnnotationExpression
->>>>>>> e920e8f7
+    AnnotationExpression,
+    FunctionParameterExpression
 } from './Expression';
 import type { Diagnostic, Range } from 'vscode-languageserver';
 import { Logger } from '../Logger';
@@ -1689,14 +1686,9 @@
             | PrintSeparatorSpace)[] = [];
 
         //print statements can be empty, so look for empty print conditions
-<<<<<<< HEAD
-        if (this.isAtEnd() || this.check(TokenKind.Newline, TokenKind.Colon)) {
+        if (this.isAtEnd() || this.checkAny(TokenKind.Newline, TokenKind.Colon)) {
             //TODO we aren't a runtime, so do we need to do this?
             let emptyStringLiteral = createStringLiteral('');
-=======
-        if (this.isAtEnd() || this.checkAny(TokenKind.Newline, TokenKind.Colon)) {
-            let emptyStringLiteral = new LiteralExpression(new BrsString(''), printKeyword.range);
->>>>>>> e920e8f7
             values.push(emptyStringLiteral);
         } else {
             values.push(this.expression());
@@ -2105,18 +2097,10 @@
 
     private primary(): Expression {
         switch (true) {
-            case this.match(TokenKind.False):
-                return new LiteralExpression(this.previous());
-            case this.match(TokenKind.True):
-                return new LiteralExpression(this.previous());
-            case this.match(TokenKind.Invalid):
-<<<<<<< HEAD
-                return new LiteralExpression(this.previous());
-            case this.match(
-=======
-                return new LiteralExpression(BrsInvalid.Instance, this.previous().range);
             case this.matchAny(
->>>>>>> e920e8f7
+                TokenKind.False,
+                TokenKind.True,
+                TokenKind.Invalid,
                 TokenKind.IntegerLiteral,
                 TokenKind.LongIntegerLiteral,
                 TokenKind.FloatLiteral,
@@ -2124,7 +2108,7 @@
                 TokenKind.StringLiteral
             ):
                 return new LiteralExpression(this.previous());
-            //capture source literals (LINE_NUM if brightscript, or a bunch of them if brighterscript
+            //capture source literals (LINE_NUM if brightscript, or a bunch of them if brighterscript)
             case this.matchAny(TokenKind.LineNumLiteral, ...(this.options.mode === ParseMode.BrightScript ? [] : BrighterScriptSourceLiterals)):
                 return new SourceLiteralExpression(this.previous());
             case this.matchAny(TokenKind.Identifier, ...this.allowedLocalIdentifiers):
